--- conflicted
+++ resolved
@@ -2,27 +2,6 @@
 import re
 from plexapi import log, utils
 from plexapi.compat import urlencode
-<<<<<<< HEAD
-from plexapi.exceptions import NotFound, UnknownType, Unsupported
-
-OPERATORS = {
-    'exact': lambda v,q: v == q,
-    'iexact': lambda v,q: v.lower() == q.lower(),
-    'contains': lambda v,q: q in v,
-    'icontains': lambda v,q: q.lower() in v.lower(),
-    'in': lambda v,q: v in q,
-    'gt': lambda v,q: v > q,
-    'gte': lambda v,q: v >= q,
-    'lt': lambda v,q: v < q,
-    'lte': lambda v,q: v <= q,
-    'startswith': lambda v,q: v.startswith(q),
-    'istartswith': lambda v,q: v.lower().startswith(q),
-    'endswith': lambda v,q: v.endswith(q),
-    'iendswith': lambda v,q: v.lower().endswith(q),
-    'exists': lambda v,q: v is not None if q else v is None,
-    'regex': lambda v,q: re.match(q, v),
-    'iregex': lambda v,q: re.match(q, v, flags=re.IGNORECASE),
-=======
 from plexapi.exceptions import BadRequest, NotFound, UnknownType, Unsupported
 
 OPERATORS = {
@@ -39,10 +18,9 @@
     'istartswith': lambda v, q: v.lower().startswith(q),
     'endswith': lambda v, q: v.endswith(q),
     'iendswith': lambda v, q: v.lower().endswith(q),
-    'ismissing': None,  # special case in _checkAttrs
+    'exists': lambda v, q: v is not None if q else v is None,
     'regex': lambda v, q: re.match(q, v),
     'iregex': lambda v, q: re.match(q, v, flags=re.IGNORECASE),
->>>>>>> 472ee826
 }
 
 
@@ -76,23 +54,9 @@
         if value is not None or attr.startswith('_') or attr not in self.__dict__:
             self.__dict__[attr] = value
 
-<<<<<<< HEAD
     def _buildItem(self, elem, cls=None, initpath=None):
         """ Factory function to build objects based on registered PLEXOBJECTS. """
         # cls is specified, build the object and return
-=======
-    def __firstattr(self, *attrs):
-        for attr in attrs:
-            value = self.__dict__.get(attr)
-            if value:
-                value = str(value).replace(' ', '-')
-                value = value.replace('/library/metadata/', '')
-                value = value.replace('/children', '')
-                return value[:20]
-
-    def _buildItem(self, elem, cls=None, initpath=None, bytag=False):
-        """ Factory function to build objects based on registered LIBRARY_TYPES. """
->>>>>>> 472ee826
         initpath = initpath or self._initpath
         if cls is not None:
             return cls(self._server, elem, initpath)
