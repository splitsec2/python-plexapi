# -*- coding: utf-8 -*-
import os

from plexapi import media, utils
from plexapi.base import Playable, PlexPartialObject
<<<<<<< HEAD
from plexapi.compat import quote_plus
from plexapi.exceptions import BadRequest, NotFound
=======
from plexapi.compat import quote_plus, urlencode
import os
>>>>>>> 0a77c744


class Video(PlexPartialObject):
    """ Base class for all video objects including :class:`~plexapi.video.Movie`,
        :class:`~plexapi.video.Show`, :class:`~plexapi.video.Season`,
        :class:`~plexapi.video.Episode`.

        Attributes:
            addedAt (datetime): Datetime this item was added to the library.
            key (str): API URL (/library/metadata/<ratingkey>).
            lastViewedAt (datetime): Datetime item was last accessed.
            librarySectionID (int): :class:`~plexapi.library.LibrarySection` ID.
            listType (str): Hardcoded as 'audio' (useful for search filters).
            ratingKey (int): Unique key identifying this item.
            summary (str): Summary of the artist, track, or album.
            thumb (str): URL to thumbnail image.
            title (str): Artist, Album or Track title. (Jason Mraz, We Sing, Lucky, etc.)
            titleSort (str): Title to use when sorting (defaults to title).
            type (str): 'artist', 'album', or 'track'.
            updatedAt (datatime): Datetime this item was updated.
            viewCount (int): Count of times this item was accessed.
    """

    def _loadData(self, data):
        """ Load attribute values from Plex XML response. """
        self._data = data
        self.listType = 'video'
        self.addedAt = utils.toDatetime(data.attrib.get('addedAt'))
        self.key = data.attrib.get('key', '')
        self.lastViewedAt = utils.toDatetime(data.attrib.get('lastViewedAt'))
        self.librarySectionID = data.attrib.get('librarySectionID')
        self.ratingKey = utils.cast(int, data.attrib.get('ratingKey'))
        self.summary = data.attrib.get('summary')
        self.thumb = data.attrib.get('thumb')
        self.title = data.attrib.get('title')
        self.titleSort = data.attrib.get('titleSort', self.title)
        self.type = data.attrib.get('type')
        self.updatedAt = utils.toDatetime(data.attrib.get('updatedAt'))
        self.viewCount = utils.cast(int, data.attrib.get('viewCount', 0))

    @property
    def isWatched(self):
        """ Returns True if this video is watched. """
        return bool(self.viewCount > 0) if self.viewCount else False

    @property
    def thumbUrl(self):
        """ Return the first first thumbnail url starting on
            the most specific thumbnail for that item.
        """
        thumb = self.firstAttr('thumb', 'parentThumb', 'granparentThumb')
        return self._server.url(thumb, includeToken=True) if thumb else None

    @property
    def artUrl(self):
        """ Return the first first art url starting on the most specific for that item."""
        art = self.firstAttr('art', 'grandparentArt')
        return self._server.url(art, includeToken=True) if art else None

    def url(self, part):
        """ Returns the full url for something. Typically used for getting a specific image. """
        return self._server.url(part, includeToken=True) if part else None

    def markWatched(self):
        """ Mark video as watched. """
        key = '/:/scrobble?key=%s&identifier=com.plexapp.plugins.library' % self.ratingKey
        self._server.query(key)
        self.reload()

    def markUnwatched(self):
        """ Mark video unwatched. """
        key = '/:/unscrobble?key=%s&identifier=com.plexapp.plugins.library' % self.ratingKey
        self._server.query(key)
        self.reload()

    def rate(self, rate):
        """ Rate video. """
        key = '/:/rate?key=%s&identifier=com.plexapp.plugins.library&rating=%s' % (self.ratingKey, rate)

        self._server.query(key)
        self.reload()

    def _defaultSyncTitle(self):
        """ Returns str, default title for a new syncItem. """
        return self.title

    def subtitleStreams(self):
        """ Returns a list of :class:`~plexapi.media.SubtitleStream` objects for all MediaParts. """
        streams = []

        parts = self.iterParts()
        for part in parts:
            streams += part.subtitleStreams()
        return streams

    def uploadSubtitles(self, filepath):
        """ Upload Subtitle file for video. """
        url = '%s/subtitles' % self.key
        filename = os.path.basename(filepath)
        subFormat = os.path.splitext(filepath)[1][1:]
        with open(filepath, 'rb') as subfile:
            params = {'title': filename,
                      'format': subFormat
                      }
            headers = {'Accept': 'text/plain, */*'}
            self._server.query(url, self._server._session.post, data=subfile, params=params, headers=headers)

    def removeSubtitles(self, streamID=None, streamTitle=None):
        """ Remove Subtitle from movie's subtitles listing.

            Note: If subtitle file is located inside video directory it will bbe deleted.
            Files outside of video directory are not effected.
        """
        for stream in self.subtitleStreams():
            if streamID == stream.id or streamTitle == stream.title:
                self._server.query(stream.key, self._server._session.delete)

    def posters(self):
        """ Returns list of available poster objects. :class:`~plexapi.media.Poster`:"""

        return self.fetchItems('%s/posters' % self.key, cls=media.Poster)

    def optimize(self, title=None, target="", targetTagID=None, locationID=-1, policyScope='all',
                 policyValue="", policyUnwatched=0, videoQuality=None, deviceProfile=None):
        """ Optimize item

            locationID (int): -1 in folder with orginal items
                               2 library path

            target (str): custom quality name.
                          if none provided use "Custom: {deviceProfile}"

            targetTagID (int):  Default quality settings
                                1 Mobile
                                2 TV
                                3 Original Quality

            deviceProfile (str): Android, IOS, Universal TV, Universal Mobile, Windows Phone,
                                    Windows, Xbox One

            Example:
                Optimize for Mobile
                   item.optimize(targetTagID="Mobile") or item.optimize(targetTagID=1")
                Optimize for Android 10 MBPS 1080p
                   item.optimize(deviceProfile="Android", videoQuality=10)
                Optimize for IOS Original Quality
                   item.optimize(deviceProfile="IOS", videoQuality=-1)

            * see sync.py VIDEO_QUALITIES for additional information for using videoQuality
        """
        tagValues = [1, 2, 3]
        tagKeys = ["Mobile", "TV", "Original Quality"]
        tagIDs = tagKeys + tagValues

        if targetTagID not in tagIDs and (deviceProfile is None or videoQuality is None):
            raise BadRequest('Unexpected or missing quality profile.')

        if isinstance(targetTagID, str):
            tagIndex = tagKeys.index(targetTagID)
            targetTagID = tagValues[tagIndex]

        if title is None:
            title = self.title

        backgroundProcessing = self.fetchItem('/playlists?type=42')
        key = '%s/items?' % backgroundProcessing.key
        params = {
            'Item[type]': 42,
            'Item[target]': target,
            'Item[targetTagID]': targetTagID if targetTagID else '',
            'Item[locationID]': locationID,
            'Item[Policy][scope]': policyScope,
            'Item[Policy][value]': policyValue,
            'Item[Policy][unwatched]': policyUnwatched
        }

        if deviceProfile:
            params['Item[Device][profile]'] = deviceProfile

        if videoQuality:
            from plexapi.sync import MediaSettings
            mediaSettings = MediaSettings.createVideo(videoQuality)
            params['Item[MediaSettings][videoQuality]'] = mediaSettings.videoQuality
            params['Item[MediaSettings][videoResolution]'] = mediaSettings.videoResolution
            params['Item[MediaSettings][maxVideoBitrate]'] = mediaSettings.maxVideoBitrate
            params['Item[MediaSettings][audioBoost]'] = ''
            params['Item[MediaSettings][subtitleSize]'] = ''
            params['Item[MediaSettings][musicBitrate]'] = ''
            params['Item[MediaSettings][photoQuality]'] = ''

        titleParam = {'Item[title]': title}
        section = self._server.library.sectionByID(self.librarySectionID)
        params['Item[Location][uri]'] = 'library://' + section.uuid + '/item/' + \
                                        quote_plus(self.key + '?includeExternalMedia=1')

        data = key + urlencode(params) + '&' + urlencode(titleParam)
        return self._server.query(data, method=self._server._session.put)

    def sync(self, videoQuality, client=None, clientId=None, limit=None, unwatched=False, title=None):
        """ Add current video (movie, tv-show, season or episode) as sync item for specified device.
            See :func:`plexapi.myplex.MyPlexAccount.sync()` for possible exceptions.

            Parameters:
                videoQuality (int): idx of quality of the video, one of VIDEO_QUALITY_* values defined in
                                    :mod:`plexapi.sync` module.
                client (:class:`plexapi.myplex.MyPlexDevice`): sync destination, see
                                                               :func:`plexapi.myplex.MyPlexAccount.sync`.
                clientId (str): sync destination, see :func:`plexapi.myplex.MyPlexAccount.sync`.
                limit (int): maximum count of items to sync, unlimited if `None`.
                unwatched (bool): if `True` watched videos wouldn't be synced.
                title (str): descriptive title for the new :class:`plexapi.sync.SyncItem`, if empty the value would be
                             generated from metadata of current media.

            Returns:
                :class:`plexapi.sync.SyncItem`: an instance of created syncItem.
        """

        from plexapi.sync import SyncItem, Policy, MediaSettings

        myplex = self._server.myPlexAccount()
        sync_item = SyncItem(self._server, None)
        sync_item.title = title if title else self._defaultSyncTitle()
        sync_item.rootTitle = self.title
        sync_item.contentType = self.listType
        sync_item.metadataType = self.METADATA_TYPE
        sync_item.machineIdentifier = self._server.machineIdentifier

        section = self._server.library.sectionByID(self.librarySectionID)

        sync_item.location = 'library://%s/item/%s' % (section.uuid, quote_plus(self.key))
        sync_item.policy = Policy.create(limit, unwatched)
        sync_item.mediaSettings = MediaSettings.createVideo(videoQuality)

        return myplex.sync(sync_item, client=client, clientId=clientId)


@utils.registerPlexObject
class Movie(Playable, Video):
    """ Represents a single Movie.

        Attributes:
            TAG (str): 'Video'
            TYPE (str): 'movie'
            art (str): Key to movie artwork (/library/metadata/<ratingkey>/art/<artid>)
            audienceRating (float): Audience rating (usually from Rotten Tomatoes).
            audienceRatingImage (str): Key to audience rating image (rottentomatoes://image.rating.spilled)
            chapterSource (str): Chapter source (agent; media; mixed).
            contentRating (str) Content rating (PG-13; NR; TV-G).
            duration (int): Duration of movie in milliseconds.
            guid: Plex GUID (com.plexapp.agents.imdb://tt4302938?lang=en).
            originalTitle (str): Original title, often the foreign title (転々; 엽기적인 그녀).
            originallyAvailableAt (datetime): Datetime movie was released.
            primaryExtraKey (str) Primary extra key (/library/metadata/66351).
            rating (float): Movie rating (7.9; 9.8; 8.1).
            ratingImage (str): Key to rating image (rottentomatoes://image.rating.rotten).
            studio (str): Studio that created movie (Di Bonaventura Pictures; 21 Laps Entertainment).
            tagline (str): Movie tag line (Back 2 Work; Who says men can't change?).
            userRating (float): User rating (2.0; 8.0).
            viewOffset (int): View offset in milliseconds.
            year (int): Year movie was released.
            collections (List<:class:`~plexapi.media.Collection`>): List of collections this media belongs.
            countries (List<:class:`~plexapi.media.Country`>): List of countries objects.
            directors (List<:class:`~plexapi.media.Director`>): List of director objects.
            fields (List<:class:`~plexapi.media.Field`>): List of field objects.
            genres (List<:class:`~plexapi.media.Genre`>): List of genre objects.
            media (List<:class:`~plexapi.media.Media`>): List of media objects.
            producers (List<:class:`~plexapi.media.Producer`>): List of producers objects.
            roles (List<:class:`~plexapi.media.Role`>): List of role objects.
            writers (List<:class:`~plexapi.media.Writer`>): List of writers objects.
            chapters (List<:class:`~plexapi.media.Chapter`>): List of Chapter objects.
            similar (List<:class:`~plexapi.media.Similar`>): List of Similar objects.
    """
    TAG = 'Video'
    TYPE = 'movie'
    METADATA_TYPE = 'movie'
    _include = ('?checkFiles=1&includeExtras=1&includeRelated=1'
                '&includeOnDeck=1&includeChapters=1&includePopularLeaves=1'
                '&includeConcerts=1&includePreferences=1')

    def _loadData(self, data):
        """ Load attribute values from Plex XML response. """
        Video._loadData(self, data)
        Playable._loadData(self, data)

        self._details_key = self.key + self._include
        self.art = data.attrib.get('art')
        self.audienceRating = utils.cast(float, data.attrib.get('audienceRating'))
        self.audienceRatingImage = data.attrib.get('audienceRatingImage')
        self.chapterSource = data.attrib.get('chapterSource')
        self.contentRating = data.attrib.get('contentRating')
        self.duration = utils.cast(int, data.attrib.get('duration'))
        self.guid = data.attrib.get('guid')
        self.originalTitle = data.attrib.get('originalTitle')
        self.originallyAvailableAt = utils.toDatetime(
            data.attrib.get('originallyAvailableAt'), '%Y-%m-%d')
        self.primaryExtraKey = data.attrib.get('primaryExtraKey')
        self.rating = utils.cast(float, data.attrib.get('rating'))
        self.ratingImage = data.attrib.get('ratingImage')
        self.studio = data.attrib.get('studio')
        self.tagline = data.attrib.get('tagline')
        self.userRating = utils.cast(float, data.attrib.get('userRating'))
        self.viewOffset = utils.cast(int, data.attrib.get('viewOffset', 0))
        self.year = utils.cast(int, data.attrib.get('year'))
        self.collections = self.findItems(data, media.Collection)
        self.countries = self.findItems(data, media.Country)
        self.directors = self.findItems(data, media.Director)
        self.fields = self.findItems(data, media.Field)
        self.genres = self.findItems(data, media.Genre)
        self.media = self.findItems(data, media.Media)
        self.producers = self.findItems(data, media.Producer)
        self.roles = self.findItems(data, media.Role)
        self.writers = self.findItems(data, media.Writer)
        self.labels = self.findItems(data, media.Label)
        self.chapters = self.findItems(data, media.Chapter)
        self.similar = self.findItems(data, media.Similar)

    @property
    def actors(self):
        """ Alias to self.roles. """
        return self.roles

    @property
    def locations(self):
        """ This does not exist in plex xml response but is added to have a common
            interface to get the location of the Movie/Show/Episode
        """
        return [part.file for part in self.iterParts() if part]

    def _prettyfilename(self):
        # This is just for compat.
        return self.title

    def download(self, savepath=None, keep_original_name=False, **kwargs):
        """ Download video files to specified directory.

            Parameters:
                savepath (str): Defaults to current working dir.
                keep_original_name (bool): True to keep the original file name otherwise
                    a friendlier is generated.
                **kwargs: Additional options passed into :func:`~plexapi.base.PlexObject.getStreamURL()`.
        """
        filepaths = []
        locations = [i for i in self.iterParts() if i]
        for location in locations:
            name = location.file
            if not keep_original_name:
                title = self.title.replace(' ', '.')
                name = '%s.%s' % (title, location.container)
            if kwargs is not None:
                url = self.getStreamURL(**kwargs)
            else:
                self._server.url('%s?download=1' % location.key)
            filepath = utils.download(url, self._server._token, filename=name,
                                      savepath=savepath, session=self._server._session)
            if filepath:
                filepaths.append(filepath)
        return filepaths


@utils.registerPlexObject
class Show(Video):
    """ Represents a single Show (including all seasons and episodes).

        Attributes:
            TAG (str): 'Directory'
            TYPE (str): 'show'
            art (str): Key to show artwork (/library/metadata/<ratingkey>/art/<artid>)
            banner (str): Key to banner artwork (/library/metadata/<ratingkey>/art/<artid>)
            childCount (int): Unknown.
            contentRating (str) Content rating (PG-13; NR; TV-G).
            collections (List<:class:`~plexapi.media.Collection`>): List of collections this media belongs.
            duration (int): Duration of show in milliseconds.
            guid (str): Plex GUID (com.plexapp.agents.imdb://tt4302938?lang=en).
            index (int): Plex index (?)
            leafCount (int): Unknown.
            locations (list<str>): List of locations paths.
            originallyAvailableAt (datetime): Datetime show was released.
            rating (float): Show rating (7.9; 9.8; 8.1).
            studio (str): Studio that created show (Di Bonaventura Pictures; 21 Laps Entertainment).
            theme (str): Key to theme resource (/library/metadata/<ratingkey>/theme/<themeid>)
            viewedLeafCount (int): Unknown.
            year (int): Year the show was released.
            genres (List<:class:`~plexapi.media.Genre`>): List of genre objects.
            roles (List<:class:`~plexapi.media.Role`>): List of role objects.
            similar (List<:class:`~plexapi.media.Similar`>): List of Similar objects.
    """
    TAG = 'Directory'
    TYPE = 'show'
    METADATA_TYPE = 'episode'

    def __iter__(self):
        for season in self.seasons():
            yield season

    def _loadData(self, data):
        """ Load attribute values from Plex XML response. """
        Video._loadData(self, data)
        # fix key if loaded from search
        self.key = self.key.replace('/children', '')
        self.art = data.attrib.get('art')
        self.banner = data.attrib.get('banner')
        self.childCount = utils.cast(int, data.attrib.get('childCount'))
        self.contentRating = data.attrib.get('contentRating')
        self.collections = self.findItems(data, media.Collection)
        self.duration = utils.cast(int, data.attrib.get('duration'))
        self.guid = data.attrib.get('guid')
        self.index = data.attrib.get('index')
        self.leafCount = utils.cast(int, data.attrib.get('leafCount'))
        self.locations = self.listAttrs(data, 'path', etag='Location')
        self.originallyAvailableAt = utils.toDatetime(
            data.attrib.get('originallyAvailableAt'), '%Y-%m-%d')
        self.rating = utils.cast(float, data.attrib.get('rating'))
        self.studio = data.attrib.get('studio')
        self.theme = data.attrib.get('theme')
        self.viewedLeafCount = utils.cast(int, data.attrib.get('viewedLeafCount'))
        self.year = utils.cast(int, data.attrib.get('year'))
        self.genres = self.findItems(data, media.Genre)
        self.roles = self.findItems(data, media.Role)
        self.labels = self.findItems(data, media.Label)
        self.similar = self.findItems(data, media.Similar)

    @property
    def actors(self):
        """ Alias to self.roles. """
        return self.roles

    @property
    def isWatched(self):
        """ Returns True if this show is fully watched. """
        return bool(self.viewedLeafCount == self.leafCount)

    def seasons(self, **kwargs):
        """ Returns a list of :class:`~plexapi.video.Season` objects. """
        key = '/library/metadata/%s/children?excludeAllLeaves=1' % self.ratingKey
        return self.fetchItems(key, **kwargs)

    def season(self, title=None):
        """ Returns the season with the specified title or number.

            Parameters:
                title (str or int): Title or Number of the season to return.
        """
        key = '/library/metadata/%s/children' % self.ratingKey
        if isinstance(title, int):
            return self.fetchItem(key, etag='Directory', index__iexact=str(title))
        return self.fetchItem(key, etag='Directory', title__iexact=title)

    def episodes(self, **kwargs):
        """ Returns a list of :class:`~plexapi.video.Episode` objects. """
        key = '/library/metadata/%s/allLeaves' % self.ratingKey
        return self.fetchItems(key, **kwargs)

    def episode(self, title=None, season=None, episode=None):
        """ Find a episode using a title or season and episode.

           Parameters:
                title (str): Title of the episode to return
                season (int): Season number (default:None; required if title not specified).
                episode (int): Episode number (default:None; required if title not specified).

           Raises:
                :class:`plexapi.exceptions.BadRequest`: If season and episode is missing.
                :class:`plexapi.exceptions.NotFound`: If the episode is missing.
        """
        if title:
            key = '/library/metadata/%s/allLeaves' % self.ratingKey
            return self.fetchItem(key, title__iexact=title)
        elif season is not None and episode:
            results = [i for i in self.episodes() if i.seasonNumber == season and i.index == episode]
            if results:
                return results[0]
            raise NotFound('Couldnt find %s S%s E%s' % (self.title, season, episode))
        raise BadRequest('Missing argument: title or season and episode are required')

    def watched(self):
        """ Returns list of watched :class:`~plexapi.video.Episode` objects. """
        return self.episodes(viewCount__gt=0)

    def unwatched(self):
        """ Returns list of unwatched :class:`~plexapi.video.Episode` objects. """
        return self.episodes(viewCount=0)

    def get(self, title=None, season=None, episode=None):
        """ Alias to :func:`~plexapi.video.Show.episode()`. """
        return self.episode(title, season, episode)

    def download(self, savepath=None, keep_original_name=False, **kwargs):
        """ Download video files to specified directory.

            Parameters:
                savepath (str): Defaults to current working dir.
                keep_original_name (bool): True to keep the original file name otherwise
                    a friendlier is generated.
                **kwargs: Additional options passed into :func:`~plexapi.base.PlexObject.getStreamURL()`.
        """
        filepaths = []
        for episode in self.episodes():
            filepaths += episode.download(savepath, keep_original_name, **kwargs)
        return filepaths


@utils.registerPlexObject
class Season(Video):
    """ Represents a single Show Season (including all episodes).

        Attributes:
            TAG (str): 'Directory'
            TYPE (str): 'season'
            leafCount (int): Number of episodes in season.
            index (int): Season number.
            parentKey (str): Key to this seasons :class:`~plexapi.video.Show`.
            parentRatingKey (int): Unique key for this seasons :class:`~plexapi.video.Show`.
            parentTitle (str): Title of this seasons :class:`~plexapi.video.Show`.
            viewedLeafCount (int): Number of watched episodes in season.
    """
    TAG = 'Directory'
    TYPE = 'season'
    METADATA_TYPE = 'episode'

    def __iter__(self):
        for episode in self.episodes():
            yield episode

    def _loadData(self, data):
        """ Load attribute values from Plex XML response. """
        Video._loadData(self, data)
        # fix key if loaded from search
        self.key = self.key.replace('/children', '')
        self.leafCount = utils.cast(int, data.attrib.get('leafCount'))
        self.index = utils.cast(int, data.attrib.get('index'))
        self.parentKey = data.attrib.get('parentKey')
        self.parentRatingKey = utils.cast(int, data.attrib.get('parentRatingKey'))
        self.parentTitle = data.attrib.get('parentTitle')
        self.viewedLeafCount = utils.cast(int, data.attrib.get('viewedLeafCount'))

    def __repr__(self):
        return '<%s>' % ':'.join([p for p in [
            self.__class__.__name__,
            self.key.replace('/library/metadata/', '').replace('/children', ''),
            '%s-s%s' % (self.parentTitle.replace(' ', '-')[:20], self.seasonNumber),
        ] if p])

    @property
    def isWatched(self):
        """ Returns True if this season is fully watched. """
        return bool(self.viewedLeafCount == self.leafCount)

    @property
    def seasonNumber(self):
        """ Returns season number. """
        return self.index

    def episodes(self, **kwargs):
        """ Returns a list of :class:`~plexapi.video.Episode` objects. """
        key = '/library/metadata/%s/children' % self.ratingKey
        return self.fetchItems(key, **kwargs)

    def episode(self, title=None, episode=None):
        """ Returns the episode with the given title or number.

            Parameters:
                title (str): Title of the episode to return.
                episode (int): Episode number (default:None; required if title not specified).
        """
        if not title and not episode:
            raise BadRequest('Missing argument, you need to use title or episode.')
        key = '/library/metadata/%s/children' % self.ratingKey
        if title:
            return self.fetchItem(key, title=title)
        return self.fetchItem(key, parentIndex=self.index, index=episode)

    def get(self, title=None, episode=None):
        """ Alias to :func:`~plexapi.video.Season.episode()`. """
        return self.episode(title, episode)

    def show(self):
        """ Return this seasons :func:`~plexapi.video.Show`.. """
        return self.fetchItem(int(self.parentRatingKey))

    def watched(self):
        """ Returns list of watched :class:`~plexapi.video.Episode` objects. """
        return self.episodes(watched=True)

    def unwatched(self):
        """ Returns list of unwatched :class:`~plexapi.video.Episode` objects. """
        return self.episodes(watched=False)

    def download(self, savepath=None, keep_original_name=False, **kwargs):
        """ Download video files to specified directory.

            Parameters:
                savepath (str): Defaults to current working dir.
                keep_original_name (bool): True to keep the original file name otherwise
                    a friendlier is generated.
                **kwargs: Additional options passed into :func:`~plexapi.base.PlexObject.getStreamURL()`.
        """
        filepaths = []
        for episode in self.episodes():
            filepaths += episode.download(savepath, keep_original_name, **kwargs)
        return filepaths

    def _defaultSyncTitle(self):
        """ Returns str, default title for a new syncItem. """
        return '%s - %s' % (self.parentTitle, self.title)


@utils.registerPlexObject
class Episode(Playable, Video):
    """ Represents a single Shows Episode.

        Attributes:
            TAG (str): 'Video'
            TYPE (str): 'episode'
            art (str): Key to episode artwork (/library/metadata/<ratingkey>/art/<artid>)
            chapterSource (str): Unknown (media).
            contentRating (str) Content rating (PG-13; NR; TV-G).
            duration (int): Duration of episode in milliseconds.
            grandparentArt (str): Key to this episodes :class:`~plexapi.video.Show` artwork.
            grandparentKey (str): Key to this episodes :class:`~plexapi.video.Show`.
            grandparentRatingKey (str): Unique key for this episodes :class:`~plexapi.video.Show`.
            grandparentTheme (str): Key to this episodes :class:`~plexapi.video.Show` theme.
            grandparentThumb (str): Key to this episodes :class:`~plexapi.video.Show` thumb.
            grandparentTitle (str): Title of this episodes :class:`~plexapi.video.Show`.
            guid (str): Plex GUID (com.plexapp.agents.imdb://tt4302938?lang=en).
            index (int): Episode number.
            originallyAvailableAt (datetime): Datetime episode was released.
            parentIndex (str): Season number of episode.
            parentKey (str): Key to this episodes :class:`~plexapi.video.Season`.
            parentRatingKey (int): Unique key for this episodes :class:`~plexapi.video.Season`.
            parentThumb (str): Key to this episodes thumbnail.
            parentTitle (str): Name of this episode's season
            title (str): Name of this Episode
            rating (float): Movie rating (7.9; 9.8; 8.1).
            viewOffset (int): View offset in milliseconds.
            year (int): Year episode was released.
            directors (List<:class:`~plexapi.media.Director`>): List of director objects.
            media (List<:class:`~plexapi.media.Media`>): List of media objects.
            writers (List<:class:`~plexapi.media.Writer`>): List of writers objects.
    """
    TAG = 'Video'
    TYPE = 'episode'
    METADATA_TYPE = 'episode'

    _include = ('?checkFiles=1&includeExtras=1&includeRelated=1'
                '&includeOnDeck=1&includeChapters=1&includePopularLeaves=1'
                '&includeConcerts=1&includePreferences=1')

    def _loadData(self, data):
        """ Load attribute values from Plex XML response. """
        Video._loadData(self, data)
        Playable._loadData(self, data)
        self._details_key = self.key + self._include
        self._seasonNumber = None  # cached season number
        self.art = data.attrib.get('art')
        self.chapterSource = data.attrib.get('chapterSource')
        self.contentRating = data.attrib.get('contentRating')
        self.duration = utils.cast(int, data.attrib.get('duration'))
        self.grandparentArt = data.attrib.get('grandparentArt')
        self.grandparentKey = data.attrib.get('grandparentKey')
        self.grandparentRatingKey = utils.cast(int, data.attrib.get('grandparentRatingKey'))
        self.grandparentTheme = data.attrib.get('grandparentTheme')
        self.grandparentThumb = data.attrib.get('grandparentThumb')
        self.grandparentTitle = data.attrib.get('grandparentTitle')
        self.guid = data.attrib.get('guid')
        self.index = utils.cast(int, data.attrib.get('index'))
        self.originallyAvailableAt = utils.toDatetime(data.attrib.get('originallyAvailableAt'), '%Y-%m-%d')
        self.parentIndex = data.attrib.get('parentIndex')
        self.parentKey = data.attrib.get('parentKey')
        self.parentRatingKey = utils.cast(int, data.attrib.get('parentRatingKey'))
        self.parentThumb = data.attrib.get('parentThumb')
        self.parentTitle = data.attrib.get('parentTitle')
        self.title = data.attrib.get('title')
        self.rating = utils.cast(float, data.attrib.get('rating'))
        self.viewOffset = utils.cast(int, data.attrib.get('viewOffset', 0))
        self.year = utils.cast(int, data.attrib.get('year'))
        self.directors = self.findItems(data, media.Director)
        self.media = self.findItems(data, media.Media)
        self.writers = self.findItems(data, media.Writer)
        self.labels = self.findItems(data, media.Label)
        self.collections = self.findItems(data, media.Collection)
        self.chapters = self.findItems(data, media.Chapter)

    def __repr__(self):
        return '<%s>' % ':'.join([p for p in [
            self.__class__.__name__,
            self.key.replace('/library/metadata/', '').replace('/children', ''),
            '%s-%s' % (self.grandparentTitle.replace(' ', '-')[:20], self.seasonEpisode),
        ] if p])

    def _prettyfilename(self):
        """ Returns a human friendly filename. """
        return '%s.%s' % (self.grandparentTitle.replace(' ', '.'), self.seasonEpisode)

    @property
    def locations(self):
        """ This does not exist in plex xml response but is added to have a common
            interface to get the location of the Movie/Show
        """
        return [part.file for part in self.iterParts() if part]

    @property
    def seasonNumber(self):
        """ Returns this episodes season number. """
        if self._seasonNumber is None:
            self._seasonNumber = self.parentIndex if self.parentIndex else self.season().seasonNumber
        return utils.cast(int, self._seasonNumber)

    @property
    def seasonEpisode(self):
        """ Returns the s00e00 string containing the season and episode. """
        return 's%se%s' % (str(self.seasonNumber).zfill(2), str(self.index).zfill(2))

    def season(self):
        """" Return this episodes :func:`~plexapi.video.Season`.. """
        return self.fetchItem(self.parentKey)

    def show(self):
        """" Return this episodes :func:`~plexapi.video.Show`.. """
        return self.fetchItem(int(self.grandparentRatingKey))

    def _defaultSyncTitle(self):
        """ Returns str, default title for a new syncItem. """
        return '%s - %s - (%s) %s' % (self.grandparentTitle, self.parentTitle, self.seasonEpisode, self.title)


@utils.registerPlexObject
class Clip(Playable, Video):
    """ Represents a single Clip."""

    TAG = 'Video'
    TYPE = 'clip'
    METADATA_TYPE = 'clip'

    def _loadData(self, data):
        self._data = data
        self.addedAt = data.attrib.get('addedAt')
        self.duration = data.attrib.get('duration')
        self.guid = data.attrib.get('guid')
        self.key = data.attrib.get('key')
        self.originallyAvailableAt = data.attrib.get('originallyAvailableAt')
        self.ratingKey = data.attrib.get('ratingKey')
        self.skipDetails = utils.cast(int, data.attrib.get('skipDetails'))
        self.subtype = data.attrib.get('subtype')
        self.thumb = data.attrib.get('thumb')
        self.thumbAspectRatio = data.attrib.get('thumbAspectRatio')
        self.title = data.attrib.get('title')
        self.type = data.attrib.get('type')
        self.year = data.attrib.get('year')<|MERGE_RESOLUTION|>--- conflicted
+++ resolved
@@ -1,15 +1,9 @@
 # -*- coding: utf-8 -*-
-import os
-
 from plexapi import media, utils
+from plexapi.exceptions import BadRequest, NotFound
 from plexapi.base import Playable, PlexPartialObject
-<<<<<<< HEAD
-from plexapi.compat import quote_plus
-from plexapi.exceptions import BadRequest, NotFound
-=======
 from plexapi.compat import quote_plus, urlencode
 import os
->>>>>>> 0a77c744
 
 
 class Video(PlexPartialObject):
