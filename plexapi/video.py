--- conflicted
+++ resolved
@@ -90,7 +90,6 @@
         """ Returns str, default title for a new syncItem. """
         return self.title
 
-<<<<<<< HEAD
     def subtitleStreams(self):
         """ Returns a list of :class:`~plexapi.media.SubtitleStream` objects for all MediaParts. """
         streams = []
@@ -123,12 +122,11 @@
             if streamID == stream.id or streamTitle == stream.title:
                 self._server.query(stream.key, self._server._session.delete)
         self.reload()
-=======
+
     def posters(self):
         """ Returns list of available poster objects. :class:`~plexapi.media.Poster`:"""
 
         return self.fetchItems('%s/posters' % self.key, cls=media.Poster)
->>>>>>> 4906c1cc
 
     def sync(self, videoQuality, client=None, clientId=None, limit=None, unwatched=False, title=None):
         """ Add current video (movie, tv-show, season or episode) as sync item for specified device.
