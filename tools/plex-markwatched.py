#!/usr/bin/env python3
# -*- coding: utf-8 -*-
"""
Plex-MarkWatched is a useful to always mark a show as watched. This comes in
handy when you have a show you keep downloaded, but do not religiously watch
every single episode that is downloaded. By marking everything watched, it
will keep the show out of your OnDeck list inside Plex.

Usage:
Intended usage is to add the tak 'markwatched' to any show you want to have
this behaviour. Then simply add this script to run on a schedule and you
should be all set.

Example Crontab:
*/5 * * * * /home/atodd/plex-markwatched.py >> /home/atodd/plex-markwatched.log 2>&1
"""
from datetime import datetime
from plexapi.server import PlexServer


def _has_markwatched_tag(item):
    collections = item.show().collections if item.type == 'episode' else item.collections
    tags = [c.tag.lower() for c in collections]
    return 'markwatched' in tags


def _get_title(item):
    if item.type == 'episode':
        return f'{item.grandparentTitle} {item.seasonEpisode}'
    return item.title


def _iter_items(search):
    for item in search:
        if item.type in ['show']:
            for episode in item.episodes():
                yield episode
            break
        yield item


if __name__ == '__main__':
    datestr = lambda: datetime.now().strftime('%Y-%m-%d %H:%M:%S')
    print(f'{datestr()} Starting plex-markwatched script..')
    plex = PlexServer()
    for section in plex.library.sections():
<<<<<<< HEAD
        if section.type in ('show',):  # ('movie', 'artist', 'show'):
            for item in section.search(collection='markwatched'):
                for episode in item.episodes():
                    if not episode.isWatched:
                        print('%s Marking %s watched.' % (datestr(), episode.title))
                        episode.markWatched()
=======
        print(f'{datestr()} Checking {section.title} for unwatched items..')
        for item in _iter_items(section.search(collection='markwatched')):
            if not item.isWatched:
                print(f'{datestr()}  Marking {_get_title(item)} watched.')
                item.markWatched()
    # Check all OnDeck items
    print(f'{datestr()} Checking OnDeck for unwatched items..')
    for item in plex.library.onDeck():
        if not item.isWatched and _has_markwatched_tag(item):
            print(f'{datestr()}  Marking {_get_title(item)} watched.')
            item.markWatched()
>>>>>>> 42ab22b6
<|MERGE_RESOLUTION|>--- conflicted
+++ resolved
@@ -40,18 +40,10 @@
 
 
 if __name__ == '__main__':
-    datestr = lambda: datetime.now().strftime('%Y-%m-%d %H:%M:%S')
+    datestr = lambda: datetime.now().strftime('%Y-%m-%d %H:%M:%S')  # noqa
     print(f'{datestr()} Starting plex-markwatched script..')
     plex = PlexServer()
     for section in plex.library.sections():
-<<<<<<< HEAD
-        if section.type in ('show',):  # ('movie', 'artist', 'show'):
-            for item in section.search(collection='markwatched'):
-                for episode in item.episodes():
-                    if not episode.isWatched:
-                        print('%s Marking %s watched.' % (datestr(), episode.title))
-                        episode.markWatched()
-=======
         print(f'{datestr()} Checking {section.title} for unwatched items..')
         for item in _iter_items(section.search(collection='markwatched')):
             if not item.isWatched:
@@ -62,5 +54,4 @@
     for item in plex.library.onDeck():
         if not item.isWatched and _has_markwatched_tag(item):
             print(f'{datestr()}  Marking {_get_title(item)} watched.')
-            item.markWatched()
->>>>>>> 42ab22b6
+            item.markWatched()