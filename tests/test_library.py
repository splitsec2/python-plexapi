--- conflicted
+++ resolved
@@ -27,11 +27,7 @@
     assert m.allowSync is False
     assert m.art == '/:/resources/movie-fanart.jpg'
     assert '/library/sections/1/composite/' in m.composite
-<<<<<<< HEAD
-    #assert str(m.createdAt.date()) == '2017-01-17' # FIXME
-=======
     assert m.createdAt > datetime(2017, 1, 16)
->>>>>>> 4b1a5644
     assert m.filters == '1'
     assert m._initpath == '/library/sections'
     assert m.key == '1'
@@ -43,11 +39,7 @@
     assert m.thumb == '/:/resources/movie.png'
     assert m.title == 'Movies'
     assert m.type == 'movie'
-<<<<<<< HEAD
-    #assert str(m.updatedAt.date()) == '2017-01-17' # fixme
-=======
     assert m.updatedAt > datetime(2017, 1, 16)
->>>>>>> 4b1a5644
     assert m.uuid == '2b72d593-3881-43f4-a8b8-db541bd3535a'
 
 
